import streamlit as st
# Page configuration
st.set_page_config(
    page_title="InjurySense.AI",
    page_icon="⚽",
    layout="wide",
    initial_sidebar_state="expanded"
)
import os
from PIL import Image
import matplotlib.pyplot as plt

st.set_page_config(
    page_title="InjurySense.AI",
    page_icon="⚽",
    layout="wide",
    initial_sidebar_state="expanded"
)

from components.sidebar import display_team_selector
from components.table import display_player_table, plot_risk_dots_with_ci
from components.metric_plane import display_risk_summary
from components.player_cards import display_player_cards
from components.risk_charts import display_risk_charts
from components.in_match_analysis import display_in_match_analysis

from utils.loader import load_data, load_teams_data
from utils.config import LOGO_PATH
from utils.html_handler import logo_to_base64
from utils.df_loader import get_player_df
from utils.theme import apply_custom_theme
from utils.css_styles import (
    load_general_styles, 
    load_metric_styles, 
    load_player_card_styles, 
    load_header_styles,
    get_gradient_header,
    get_section_header,
    get_high_risk_section_header,
    get_dashboard_card_start,
    get_dashboard_card_end,
    get_footer
)

# Apply custom theme
apply_custom_theme()

# Load CSS styles
load_general_styles()
load_metric_styles()
load_player_card_styles()
load_header_styles()

# Header with logo and actions
col1, col2 = st.columns([6, 1])
with col1:
    # Display logo
    if os.path.exists(LOGO_PATH):
        logo = Image.open(LOGO_PATH)
        st.markdown(
            f"""
            <div style="text-align: left; margin-bottom: 1rem;">
                <img src="data:image/png;base64,{logo_to_base64(logo)}" width="250">
            </div>
            """,
            unsafe_allow_html=True
        )
    else:
        st.warning(f"Logo file not found. Please check the path in config.yaml: {LOGO_PATH}")

# Load teams data
teams_df = load_teams_data()

<<<<<<< HEAD
# Display team selector and mode toggle in sidebar
selected_team, opponent_team = display_team_selector(teams_df)

# Main content area
if st.session_state.get("analysis_mode", "Pre-Match Analysis") == "Pre-Match Analysis":
    # Pre-match mode
    st.markdown(get_gradient_header("Pre-Match Player Injury Prediction Dashboard"), unsafe_allow_html=True)
    
    # Load pre-match data
    players_df = load_data()
    
    # Team header with gradient background
    st.markdown(get_section_header(f"Team: {selected_team} vs {opponent_team}"), unsafe_allow_html=True)
    
    # Load player dataframe
    player_df = get_player_df(players_df)
    
    # Summary cards
    col1, col2 = st.columns([2, 3])
    
    with col1:
        st.markdown("<h4 style='margin-top: 0;'>Team Risk Overview</h4>", unsafe_allow_html=True)
        display_risk_summary(player_df)
        st.markdown(get_dashboard_card_end(), unsafe_allow_html=True)
    
    with col2:
        # Risk distribution chart
        st.markdown("<h4 style='margin-top: 0;'>Risk Distribution by Position</h4>", unsafe_allow_html=True)
        display_risk_charts(player_df)
        st.markdown(get_dashboard_card_end(), unsafe_allow_html=True)
    
    # High-risk players spotlight
    high_risk_players = player_df[player_df['inj_probability'] > 0.5]
=======
# Load player dataframe
player_df = get_player_df(team_players)

# Summary cards
col1, col2 = st.columns([2, 3])

with col1:
    st.markdown("<h4 style='margin-top: 0;'>Team Risk Overview</h4>", unsafe_allow_html=True)
    display_risk_summary(player_df)
    st.markdown(get_dashboard_card_end(), unsafe_allow_html=True)

with col2:
    # Risk distribution chart
    st.markdown("<h4 style='margin-top: 0;'>Risk Distribution by Position</h4>", unsafe_allow_html=True)
    display_risk_charts(player_df)
    st.markdown(get_dashboard_card_end(), unsafe_allow_html=True)

# High-risk players spotlight
    high_risk_players = player_df[player_df['Injury Prediction'] == 1]
>>>>>>> 0bac0bc4
    high_risk_count = len(high_risk_players)
    
    # Display player cards for high-risk players
    if high_risk_count > 0:
        st.markdown(
            get_high_risk_section_header("High Risk Players - Immediate Attention Required"),
            unsafe_allow_html=True
        )
        display_player_cards(high_risk_players)
    
    # Display player table with injury predictions
    st.markdown(get_section_header("Player Injury Risk Assessment"), unsafe_allow_html=True)
    plot_risk_dots_with_ci(player_df)

else:
    # In-match mode
    st.markdown(get_gradient_header("In-Match Live Injury Risk Monitoring"), unsafe_allow_html=True)
    
    # Use the dedicated in-match analysis component
    display_in_match_analysis(selected_team, opponent_team)

# Footer
st.markdown(get_footer(), unsafe_allow_html=True)<|MERGE_RESOLUTION|>--- conflicted
+++ resolved
@@ -71,7 +71,6 @@
 # Load teams data
 teams_df = load_teams_data()
 
-<<<<<<< HEAD
 # Display team selector and mode toggle in sidebar
 selected_team, opponent_team = display_team_selector(teams_df)
 
@@ -105,27 +104,6 @@
     
     # High-risk players spotlight
     high_risk_players = player_df[player_df['inj_probability'] > 0.5]
-=======
-# Load player dataframe
-player_df = get_player_df(team_players)
-
-# Summary cards
-col1, col2 = st.columns([2, 3])
-
-with col1:
-    st.markdown("<h4 style='margin-top: 0;'>Team Risk Overview</h4>", unsafe_allow_html=True)
-    display_risk_summary(player_df)
-    st.markdown(get_dashboard_card_end(), unsafe_allow_html=True)
-
-with col2:
-    # Risk distribution chart
-    st.markdown("<h4 style='margin-top: 0;'>Risk Distribution by Position</h4>", unsafe_allow_html=True)
-    display_risk_charts(player_df)
-    st.markdown(get_dashboard_card_end(), unsafe_allow_html=True)
-
-# High-risk players spotlight
-    high_risk_players = player_df[player_df['Injury Prediction'] == 1]
->>>>>>> 0bac0bc4
     high_risk_count = len(high_risk_players)
     
     # Display player cards for high-risk players
